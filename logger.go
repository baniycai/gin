--- conflicted
+++ resolved
@@ -65,16 +65,10 @@
 		default:
 			color = red
 		}
-<<<<<<< HEAD
 		end := time.Now()
 		latency := end.Sub(start)
-		stdlogger.Printf("[GIN] %v |%s %3d %s| %12v | %3.1f%% | %s %4s %s\n",
+		stdlogger.Printf("[GIN] %v |%s %3d %s| %12v | %s %4s %s\n",
 			end.Format("2006/01/02 - 15:04:05"),
-=======
-		latency := time.Since(start)
-		stdlogger.Printf("[GIN] %v |%s %3d %s| %12v | %s %4s %s\n",
-			time.Now().Format("2006/01/02 - 15:04:05"),
->>>>>>> 3e403367
 			color, c.Writer.Status(), reset,
 			latency,
 			requester,
